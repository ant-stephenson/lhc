#' Generate distinct colours
#' @param ncolours number of colours we want
#' @return vector of hex colours
#' @export
generate_colours <- function(ncolours) {
  colours <- vector("list", ncolours)
  for (i in 1:ncolours) {
    h <- i/ncolours
    s <- 0.8 + 0.1 * runif(1)
    v <- 0.6 + 0.1 * runif(1)
    colours[i] <- hsv(h,s,v)
  }
  return(unlist(colours))
}


#' Calculate average AUC
#' @param rocs a list of ROC_curve objects
#' @return average AUC
average_auc <- function(rocs){
  lapply(rocs, function(x) x$calc_auc())
  auc <- mean(sapply(rocs, function(x) x$auc))
  return(auc)
}


#' Plot Multiple ROC curves
#' @param rocs a list of ROC_curve objects
#' @param title str title to give plot
#' @param info additional info to add to the default title
#' @import RColorBrewer
#' @export
<<<<<<< HEAD
plot_rocs <- function(rocs, title=NULL, info="", ...){
=======
plot_rocs <- function(rocs, title=NULL, ...){
>>>>>>> 247ebdb9
  n <- length(rocs)
  auc <- average_auc(rocs)
  colours <- colorRampPalette(brewer.pal(8, 'Blues')[2:8])(n) #gets some nice blues

  if(is.null(title)){
<<<<<<< HEAD
    title <- sprintf("%s ROC curves with mean AUC of %.3f", info, auc)
=======
    title <- sprintf("ROC curves with mean AUC of %.3f", auc)
>>>>>>> 247ebdb9
  }

  plot(0:1, 0:1, type="l", lty=2, xlab="False Positive Rate",
       ylab="True Positive Rate", main=title, ...)

  for(i in 1:n){
    lines(rocs[[i]]$FP, rocs[[i]]$TP, col=colours[i])
  }

  legend("bottomright", legend=c("Chance", paste0("Models 1-", n)),
         col=c("black", colours[n]), lty=2:1, cex=0.8)
}

#' Calculate optimal threshold
#' @param amss a list of AMS_data objects
#' @return optimal decision threshold considering all curves#
ams_threshold <- function(amss){
  # calculate the minimum bounding curve of the curves in amss
  ams_vec <- sapply(amss, function(x) x$ams)
  min_ams_obj <- amss[[1]]
  min_ams <- pmax(apply(ams_vec, 1, min), 1e-1)
  min_ams_obj$ams <- min_ams
  min_max_thresh <- min_ams_obj$get_max_thresh()
  return(min_max_thresh)
}

#' define a function to plot multiple ams objects on the same axes
#' @param amss list of ams objects
#' @param title str title to give plot, if null a default title is generated
<<<<<<< HEAD
#' @param info additional info to add to the default title
#' @import RColorBrewer
#' @export

plot_amss <- function(amss, title=NULL, info="", min.max=TRUE, ...){
=======
#' @import RColorBrewer
#' @export
plot_amss <- function(amss, title=NULL, min.max=TRUE, ...){
>>>>>>> 247ebdb9
  lapply(amss, function(x) x$calc_ams())
  y_max <- max(sapply(amss, function(x) max(x$ams)))
  n <- length(amss)
  colours <- colorRampPalette(brewer.pal(8, 'Blues')[2:8])(n) #gets some nice blues
  ams <- amss[[1]]

  min_max_thresh <- ams_threshold(amss)
  if(is.null(title)){
<<<<<<< HEAD
    title <- sprintf("%s AMS plots with threshold at %.3f", info, min_max_thresh)
=======
    title <- sprintf("AMS plots with threshold at %.3f", min_max_thresh)
>>>>>>> 247ebdb9
  }

  plot(ams$thresholds, ams$ams, type="l", col=colours[1], main=title,
       xlab="Decision Threshold", ylab="AMS", ylim=c(0, y_max), ...)

  for(i in 2:n){
    ams <- amss[[i]]
    lines(ams$thresholds, ams$ams, type="l", col=colours[i])
  }
  abline(v=min_max_thresh, lty=2)

  legend("bottomleft", legend=c("Optimal threshold", paste0("Models 1-", n)),
                col=c("black", colours[n]), lty=2:1, cex=0.8)
}

#' function to wrap figure saving
#' @param plot_func partially called function of no arguments to generate plot
#' @param filepath string file path to save to
#' @param filetype type to save as (function name)
#' @export
save_fig <- function(plot_func, filepath, filetype=pdf) {
  filetype(file=filepath)
  plot_func()
  dev.off() -> .
}

#' Density plots of variables
#'
#' Given a matrix plot the density of the listed variables using ggplot2 facet_wrap.
#'
#' If the matrix X is more than 10,000 samples, a random 10,000 samples will be selected
#' to keep the amount of data plotted reasonable.
#'
#' @param X An nxd matrix with samples as rows and features as columns.
#' @param variables Optional vector of column names to be plotted
#' @param lables Optional vector of class labels to view distributions by class
#'
#' @import ggplot2
#' @importFrom tidyr pivot_longer
#' @export
plot_distributions <- function(X, variables=NULL, labels=NULL){

  #if labels not provided just use 1s
  if(is.null(labels)){
    labels <- rep(1, nrow(X))
  }

  #if X is large, take a sample
  if(nrow(X) > 10000){
    idx <- sample(1:nrow(X), 10000)
    X <- X[idx,]
    labels <- labels[idx]
  }

  #if columns specified, select just these
  if(!is.null(variables)){
    X <- X[, variables]
  }

  #unpivot (make a long format)
  plot_data <- cbind(rownames(X), labels, as.data.frame(X)) %>%
    pivot_longer(cols=c(-1, -2), values_to = "Value", names_to="Variable")

  #create plot
  ggplot(plot_data, aes(Value, colour=labels)) +
    geom_density() +
    theme_minimal() +
    theme(legend.position = "none") +
    facet_wrap(vars(Variable), scales="free")
}<|MERGE_RESOLUTION|>--- conflicted
+++ resolved
@@ -30,21 +30,13 @@
 #' @param info additional info to add to the default title
 #' @import RColorBrewer
 #' @export
-<<<<<<< HEAD
 plot_rocs <- function(rocs, title=NULL, info="", ...){
-=======
-plot_rocs <- function(rocs, title=NULL, ...){
->>>>>>> 247ebdb9
   n <- length(rocs)
   auc <- average_auc(rocs)
   colours <- colorRampPalette(brewer.pal(8, 'Blues')[2:8])(n) #gets some nice blues
 
   if(is.null(title)){
-<<<<<<< HEAD
     title <- sprintf("%s ROC curves with mean AUC of %.3f", info, auc)
-=======
-    title <- sprintf("ROC curves with mean AUC of %.3f", auc)
->>>>>>> 247ebdb9
   }
 
   plot(0:1, 0:1, type="l", lty=2, xlab="False Positive Rate",
@@ -74,17 +66,11 @@
 #' define a function to plot multiple ams objects on the same axes
 #' @param amss list of ams objects
 #' @param title str title to give plot, if null a default title is generated
-<<<<<<< HEAD
 #' @param info additional info to add to the default title
 #' @import RColorBrewer
 #' @export
 
 plot_amss <- function(amss, title=NULL, info="", min.max=TRUE, ...){
-=======
-#' @import RColorBrewer
-#' @export
-plot_amss <- function(amss, title=NULL, min.max=TRUE, ...){
->>>>>>> 247ebdb9
   lapply(amss, function(x) x$calc_ams())
   y_max <- max(sapply(amss, function(x) max(x$ams)))
   n <- length(amss)
@@ -93,11 +79,7 @@
 
   min_max_thresh <- ams_threshold(amss)
   if(is.null(title)){
-<<<<<<< HEAD
     title <- sprintf("%s AMS plots with threshold at %.3f", info, min_max_thresh)
-=======
-    title <- sprintf("AMS plots with threshold at %.3f", min_max_thresh)
->>>>>>> 247ebdb9
   }
 
   plot(ams$thresholds, ams$ams, type="l", col=colours[1], main=title,
@@ -110,7 +92,7 @@
   abline(v=min_max_thresh, lty=2)
 
   legend("bottomleft", legend=c("Optimal threshold", paste0("Models 1-", n)),
-                col=c("black", colours[n]), lty=2:1, cex=0.8)
+                col=c("black", colours[n]), lty=2:1, cex=0.8, bg="white")
 }
 
 #' function to wrap figure saving
